#!/usr/bin/python
# This file is part of Ansible
#
# Ansible is free software: you can redistribute it and/or modify
# it under the terms of the GNU General Public License as published by
# the Free Software Foundation, either version 3 of the License, or
# (at your option) any later version.
#
# Ansible is distributed in the hope that it will be useful,
# but WITHOUT ANY WARRANTY; without even the implied warranty of
# MERCHANTABILITY or FITNESS FOR A PARTICULAR PURPOSE.  See the
# GNU General Public License for more details.
#
# You should have received a copy of the GNU General Public License
# along with Ansible.  If not, see <http://www.gnu.org/licenses/>.

DOCUMENTATION = """
---
module: ec2_elb_lb
description:
  - Returns information about the load balancer.
  - Will be marked changed when called only if state is changed.
short_description: Creates or destroys Amazon ELB.
version_added: "1.5"
author:
  - "Jim Dalton (@jsdalton)"
  - "Rick Mendes (@rickmendes)"
options:
  state:
    description:
      - Create or destroy the ELB
    choices: ["present", "absent"]
    required: true
  name:
    description:
      - The name of the ELB
    required: true
  listeners:
    description:
      - List of ports/protocols for this ELB to listen on (see example)
    required: false
  purge_listeners:
    description:
      - Purge existing listeners on ELB that are not found in listeners
    required: false
    default: true
  zones:
    description:
      - List of availability zones to enable on this ELB
    required: false
  purge_zones:
    description:
      - Purge existing availability zones on ELB that are not found in zones
    required: false
    default: false
  security_group_ids:
    description:
      - A list of security groups to apply to the elb
    require: false
    default: None
    version_added: "1.6"
  security_group_names:
    description:
      - A list of security group names to apply to the elb
    require: false
    default: None
    version_added: "2.0"
  health_check:
    description:
      - An associative array of health check configuration settings (see example)
    require: false
    default: None
  access_logs:
    description:
      - An associative array of access logs configuration settings (see example)
    require: false
    default: None
    version_added: "2.0"
  subnets:
    description:
      - A list of VPC subnets to use when creating ELB. Zones should be empty if using this.
    required: false
    default: None
    aliases: []
    version_added: "1.7"
  purge_subnets:
    description:
      - Purge existing subnet on ELB that are not found in subnets
    required: false
    default: false
    version_added: "1.7"
  scheme:
    description:
      - The scheme to use when creating the ELB. For a private VPC-visible ELB use 'internal'.
    required: false
    default: 'internet-facing'
    version_added: "1.7"
  validate_certs:
    description:
      - When set to "no", SSL certificates will not be validated for boto versions >= 2.6.0.
    required: false
    default: "yes"
    choices: ["yes", "no"]
    aliases: []
    version_added: "1.5"
  connection_draining_timeout:
    description:
      - Wait a specified timeout allowing connections to drain before terminating an instance
    required: false
    aliases: []
    version_added: "1.8"
  idle_timeout:
    description:
      - ELB connections from clients and to servers are timed out after this amount of time
    required: false
    version_added: "2.0"
  cross_az_load_balancing:
    description:
      - Distribute load across all configured Availability Zones
    required: false
    default: "no"
    choices: ["yes", "no"]
    aliases: []
    version_added: "1.8"
  stickiness:
    description:
      - An associative array of stickness policy settings. Policy will be applied to all listeners ( see example )
    required: false
    version_added: "2.0"

extends_documentation_fragment:
    - aws
    - ec2
"""

EXAMPLES = """
# Note: None of these examples set aws_access_key, aws_secret_key, or region.
# It is assumed that their matching environment variables are set.

# Basic provisioning example (non-VPC)

- local_action:
    module: ec2_elb_lb
    name: "test-please-delete"
    state: present
    zones:
      - us-east-1a
      - us-east-1d
    listeners:
      - protocol: http # options are http, https, ssl, tcp
        load_balancer_port: 80
        instance_port: 80
      - protocol: https
        load_balancer_port: 443
        instance_protocol: http # optional, defaults to value of protocol setting
        instance_port: 80
        # ssl certificate required for https or ssl
        ssl_certificate_id: "arn:aws:iam::123456789012:server-certificate/company/servercerts/ProdServerCert"

# Internal ELB example

- local_action:
    module: ec2_elb_lb
    name: "test-vpc"
    scheme: internal
    state: present
    subnets:
      - subnet-abcd1234
      - subnet-1a2b3c4d
    listeners:
      - protocol: http # options are http, https, ssl, tcp
        load_balancer_port: 80
        instance_port: 80

# Configure a health check and the access logs
- local_action:
    module: ec2_elb_lb
    name: "test-please-delete"
    state: present
    zones:
      - us-east-1d
    listeners:
      - protocol: http
        load_balancer_port: 80
        instance_port: 80
    health_check:
        ping_protocol: http # options are http, https, ssl, tcp
        ping_port: 80
        ping_path: "/index.html" # not required for tcp or ssl
        response_timeout: 5 # seconds
        interval: 30 # seconds
        unhealthy_threshold: 2
        healthy_threshold: 10
    access_logs:
        interval: 5 # minutes (defaults to 60)
        s3_location: "my-bucket" # This value is required if access_logs is set
        s3_prefix: "logs"

# Ensure ELB is gone
- local_action:
    module: ec2_elb_lb
    name: "test-please-delete"
    state: absent

# Normally, this module will purge any listeners that exist on the ELB
# but aren't specified in the listeners parameter. If purge_listeners is
# false it leaves them alone
- local_action:
    module: ec2_elb_lb
    name: "test-please-delete"
    state: present
    zones:
      - us-east-1a
      - us-east-1d
    listeners:
      - protocol: http
        load_balancer_port: 80
        instance_port: 80
    purge_listeners: no

# Normally, this module will leave availability zones that are enabled
# on the ELB alone. If purge_zones is true, then any extraneous zones
# will be removed
- local_action:
    module: ec2_elb_lb
    name: "test-please-delete"
    state: present
    zones:
      - us-east-1a
      - us-east-1d
    listeners:
      - protocol: http
        load_balancer_port: 80
        instance_port: 80
    purge_zones: yes

# Creates a ELB and assigns a list of subnets to it.
- local_action:
    module: ec2_elb_lb
    state: present
    name: 'New ELB'
    security_group_ids: 'sg-123456, sg-67890'
    region: us-west-2
    subnets: 'subnet-123456,subnet-67890'
    purge_subnets: yes
    listeners:
      - protocol: http
        load_balancer_port: 80
        instance_port: 80

# Create an ELB with connection draining, increased idle timeout and cross availability
# zone load balancing
- local_action:
    module: ec2_elb_lb
    name: "New ELB"
    state: present
    connection_draining_timeout: 60
    idle_timeout: 300
    cross_az_load_balancing: "yes"
    region: us-east-1
    zones:
      - us-east-1a
      - us-east-1d
    listeners:
      - protocols: http
      - load_balancer_port: 80
      - instance_port: 80

# Create an ELB with load balanacer stickiness enabled
- local_action:
    module: ec2_elb_lb
    name: "New ELB"
    state: present
    region: us-east-1
    zones:
      - us-east-1a
      - us-east-1d
    listeners:
      - protocols: http
      - load_balancer_port: 80
      - instance_port: 80
    stickiness:
      type: loadbalancer
      enabled: yes
      expiration: 300

# Create an ELB with application stickiness enabled
- local_action:
    module: ec2_elb_lb
    name: "New ELB"
    state: present
    region: us-east-1
    zones:
      - us-east-1a
      - us-east-1d
    listeners:
      - protocols: http
      - load_balancer_port: 80
      - instance_port: 80
    stickiness:
      type: application
      enabled: yes
      cookie: SESSIONID

"""

try:
    import boto
    import boto.ec2.elb
    import boto.ec2.elb.attributes
    from boto.ec2.elb.healthcheck import HealthCheck
    from boto.regioninfo import RegionInfo
    HAS_BOTO = True
except ImportError:
    HAS_BOTO = False


class ElbManager(object):
    """Handles ELB creation and destruction"""

    def __init__(self, module, name, listeners=None, purge_listeners=None,
                 zones=None, purge_zones=None, security_group_ids=None,
                 health_check=None, subnets=None, purge_subnets=None,
                 scheme="internet-facing", connection_draining_timeout=None,
<<<<<<< HEAD
                 idle_timeout=None, cross_az_load_balancing=None,
=======
                 cross_az_load_balancing=None, access_logs=None,
>>>>>>> 22c2789b
                 stickiness=None, region=None, **aws_connect_params):

        self.module = module
        self.name = name
        self.listeners = listeners
        self.purge_listeners = purge_listeners
        self.zones = zones
        self.purge_zones = purge_zones
        self.security_group_ids = security_group_ids
        self.health_check = health_check
        self.subnets = subnets
        self.purge_subnets = purge_subnets
        self.scheme = scheme
        self.connection_draining_timeout = connection_draining_timeout
        self.idle_timeout = idle_timeout
        self.cross_az_load_balancing = cross_az_load_balancing
        self.access_logs = access_logs
        self.stickiness = stickiness

        self.aws_connect_params = aws_connect_params
        self.region = region

        self.changed = False
        self.status = 'gone'
        self.elb_conn = self._get_elb_connection()
        self.elb = self._get_elb()

    def ensure_ok(self):
        """Create the ELB"""
        if not self.elb:
            # Zones and listeners will be added at creation
            self._create_elb()
        else:
            self._set_zones()
            self._set_security_groups()
            self._set_elb_listeners()
            self._set_subnets()
        self._set_health_check()
        # boto has introduced support for some ELB attributes in
        # different versions, so we check first before trying to
        # set them to avoid errors
        if self._check_attribute_support('connection_draining'):
            self._set_connection_draining_timeout()
        if self._check_attribute_support('connecting_settings'):
            self._set_idle_timeout()
        if self._check_attribute_support('cross_zone_load_balancing'):
            self._set_cross_az_load_balancing()
        if self._check_attribute_support('access_log'):
            self._set_access_log()
        # add sitcky options
        self.select_stickiness_policy()

    def ensure_gone(self):
        """Destroy the ELB"""
        if self.elb:
            self._delete_elb()

    def get_info(self):
        try:
            check_elb = self.elb_conn.get_all_load_balancers(self.name)[0]
        except:
            check_elb = None

        if not check_elb:
            info = {
                'name': self.name,
                'status': self.status,
                'region': self.region
            }
        else:
            try:
                lb_cookie_policy = check_elb.policies.lb_cookie_stickiness_policies[0].__dict__['policy_name']
            except:
                lb_cookie_policy = None
            try:
                app_cookie_policy = check_elb.policies.app_cookie_stickiness_policies[0].__dict__['policy_name']
            except:
                app_cookie_policy = None

            info = {
                'name': check_elb.name,
                'dns_name': check_elb.dns_name,
                'zones': check_elb.availability_zones,
                'security_group_ids': check_elb.security_groups,
                'status': self.status,
                'subnets': self.subnets,
                'scheme': check_elb.scheme,
                'hosted_zone_name': check_elb.canonical_hosted_zone_name,
                'hosted_zone_id': check_elb.canonical_hosted_zone_name_id,
                'lb_cookie_policy': lb_cookie_policy,
                'app_cookie_policy': app_cookie_policy,
                'instances': [instance.id for instance in check_elb.instances],
                'out_of_service_count': 0,
                'in_service_count': 0,
                'unknown_instance_state_count': 0,
                'region': self.region
            }

            # status of instances behind the ELB
            if info['instances']:
                info['instance_health'] = [ dict(
                    instance_id = instance_state.instance_id,
                    reason_code = instance_state.reason_code,
                    state = instance_state.state
                ) for instance_state in self.elb_conn.describe_instance_health(self.name)]
            else:
                info['instance_health'] = []

            # instance state counts: InService or OutOfService
            if info['instance_health']:
              for instance_state in info['instance_health']:
                  if instance_state['state'] == "InService":
                    info['in_service_count'] += 1
                  elif instance_state['state'] == "OutOfService":
                    info['out_of_service_count'] += 1
                  else:
                    info['unknown_instance_state_count'] += 1

            if check_elb.health_check:
                info['health_check'] = {
                    'target': check_elb.health_check.target,
                    'interval': check_elb.health_check.interval,
                    'timeout': check_elb.health_check.timeout,
                    'healthy_threshold': check_elb.health_check.healthy_threshold,
                    'unhealthy_threshold': check_elb.health_check.unhealthy_threshold,
                }

            if check_elb.listeners:
                info['listeners'] = [self._api_listener_as_tuple(l)
                                     for l in check_elb.listeners]
            elif self.status == 'created':
                # When creating a new ELB, listeners don't show in the
                # immediately returned result, so just include the
                # ones that were added
                info['listeners'] = [self._listener_as_tuple(l)
                                     for l in self.listeners]
            else:
                info['listeners'] = []

            if self._check_attribute_support('connection_draining'):
                info['connection_draining_timeout'] = self.elb_conn.get_lb_attribute(self.name, 'ConnectionDraining').timeout

            if self._check_attribute_support('connecting_settings'):
                info['idle_timeout'] = self.elb_conn.get_lb_attribute(self.name, 'ConnectingSettings').idle_timeout

            if self._check_attribute_support('cross_zone_load_balancing'):
                is_cross_az_lb_enabled = self.elb_conn.get_lb_attribute(self.name, 'CrossZoneLoadBalancing')
                if is_cross_az_lb_enabled:
                    info['cross_az_load_balancing'] = 'yes'
                else:
                    info['cross_az_load_balancing'] = 'no'

            # return stickiness info?

        return info

    def _get_elb(self):
        elbs = self.elb_conn.get_all_load_balancers()
        for elb in elbs:
            if self.name == elb.name:
                self.status = 'ok'
                return elb

    def _get_elb_connection(self):
        try:
            return connect_to_aws(boto.ec2.elb, self.region,
                                  **self.aws_connect_params)
        except (boto.exception.NoAuthHandlerFound, StandardError), e:
            self.module.fail_json(msg=str(e))

    def _delete_elb(self):
        # True if succeeds, exception raised if not
        result = self.elb_conn.delete_load_balancer(name=self.name)
        if result:
            self.changed = True
            self.status = 'deleted'

    def _create_elb(self):
        listeners = [self._listener_as_tuple(l) for l in self.listeners]
        self.elb = self.elb_conn.create_load_balancer(name=self.name,
                                                      zones=self.zones,
                                                      security_groups=self.security_group_ids,
                                                      complex_listeners=listeners,
                                                      subnets=self.subnets,
                                                      scheme=self.scheme)
        if self.elb:
            self.changed = True
            self.status = 'created'

    def _create_elb_listeners(self, listeners):
        """Takes a list of listener tuples and creates them"""
        # True if succeeds, exception raised if not
        self.changed = self.elb_conn.create_load_balancer_listeners(self.name,
                                                                    complex_listeners=listeners)

    def _delete_elb_listeners(self, listeners):
        """Takes a list of listener tuples and deletes them from the elb"""
        ports = [l[0] for l in listeners]

        # True if succeeds, exception raised if not
        self.changed = self.elb_conn.delete_load_balancer_listeners(self.name,
                                                                    ports)

    def _set_elb_listeners(self):
        """
        Creates listeners specified by self.listeners; overwrites existing
        listeners on these ports; removes extraneous listeners
        """
        listeners_to_add = []
        listeners_to_remove = []
        listeners_to_keep = []

        # Check for any listeners we need to create or overwrite
        for listener in self.listeners:
            listener_as_tuple = self._listener_as_tuple(listener)

            # First we loop through existing listeners to see if one is
            # already specified for this port
            existing_listener_found = None
            for existing_listener in self.elb.listeners:
                # Since ELB allows only one listener on each incoming port, a
                # single match on the incoming port is all we're looking for
                if existing_listener[0] == int(listener['load_balancer_port']):
                    existing_listener_found = self._api_listener_as_tuple(existing_listener)
                    break

            if existing_listener_found:
                # Does it match exactly?
                if listener_as_tuple != existing_listener_found:
                    # The ports are the same but something else is different,
                    # so we'll remove the existing one and add the new one
                    listeners_to_remove.append(existing_listener_found)
                    listeners_to_add.append(listener_as_tuple)
                else:
                    # We already have this listener, so we're going to keep it
                    listeners_to_keep.append(existing_listener_found)
            else:
                # We didn't find an existing listener, so just add the new one
                listeners_to_add.append(listener_as_tuple)

        # Check for any extraneous listeners we need to remove, if desired
        if self.purge_listeners:
            for existing_listener in self.elb.listeners:
                existing_listener_tuple = self._api_listener_as_tuple(existing_listener)
                if existing_listener_tuple in listeners_to_remove:
                    # Already queued for removal
                    continue
                if existing_listener_tuple in listeners_to_keep:
                    # Keep this one around
                    continue
                # Since we're not already removing it and we don't need to keep
                # it, let's get rid of it
                listeners_to_remove.append(existing_listener_tuple)

        if listeners_to_remove:
            self._delete_elb_listeners(listeners_to_remove)

        if listeners_to_add:
            self._create_elb_listeners(listeners_to_add)

    def _api_listener_as_tuple(self, listener):
        """Adds ssl_certificate_id to ELB API tuple if present"""
        base_tuple = listener.get_complex_tuple()
        if listener.ssl_certificate_id and len(base_tuple) < 5:
            return base_tuple + (listener.ssl_certificate_id,)
        return base_tuple

    def _listener_as_tuple(self, listener):
        """Formats listener as a 4- or 5-tuples, in the order specified by the
        ELB API"""
        # N.B. string manipulations on protocols below (str(), upper()) is to
        # ensure format matches output from ELB API
        listener_list = [
            int(listener['load_balancer_port']),
            int(listener['instance_port']),
            str(listener['protocol'].upper()),
        ]

        # Instance protocol is not required by ELB API; it defaults to match
        # load balancer protocol. We'll mimic that behavior here
        if 'instance_protocol' in listener:
            listener_list.append(str(listener['instance_protocol'].upper()))
        else:
            listener_list.append(str(listener['protocol'].upper()))

        if 'ssl_certificate_id' in listener:
            listener_list.append(str(listener['ssl_certificate_id']))

        return tuple(listener_list)

    def _enable_zones(self, zones):
        try:
            self.elb.enable_zones(zones)
        except boto.exception.BotoServerError, e:
            if "Invalid Availability Zone" in e.error_message:
                self.module.fail_json(msg=e.error_message)
            else:
                self.module.fail_json(msg="an unknown server error occurred, please try again later")
        self.changed = True

    def _disable_zones(self, zones):
        try:
            self.elb.disable_zones(zones)
        except boto.exception.BotoServerError, e:
            if "Invalid Availability Zone" in e.error_message:
                self.module.fail_json(msg=e.error_message)
            else:
                self.module.fail_json(msg="an unknown server error occurred, please try again later")
        self.changed = True

    def _attach_subnets(self, subnets):
        self.elb_conn.attach_lb_to_subnets(self.name, subnets)
        self.changed = True

    def _detach_subnets(self, subnets):
        self.elb_conn.detach_lb_from_subnets(self.name, subnets)
        self.changed = True

    def _set_subnets(self):
        """Determine which subnets need to be attached or detached on the ELB"""
        if self.subnets:
            if self.purge_subnets:
                subnets_to_detach = list(set(self.elb.subnets) - set(self.subnets))
                subnets_to_attach = list(set(self.subnets) - set(self.elb.subnets))
            else:
                subnets_to_detach = None
                subnets_to_attach = list(set(self.subnets) - set(self.elb.subnets))

            if subnets_to_attach:
                self._attach_subnets(subnets_to_attach)
            if subnets_to_detach:
                self._detach_subnets(subnets_to_detach)

    def _set_zones(self):
        """Determine which zones need to be enabled or disabled on the ELB"""
        if self.zones:
            if self.purge_zones:
                zones_to_disable = list(set(self.elb.availability_zones) -
                                    set(self.zones))
                zones_to_enable = list(set(self.zones) -
                                    set(self.elb.availability_zones))
            else:
                zones_to_disable = None
                zones_to_enable = list(set(self.zones) -
                                    set(self.elb.availability_zones))
            if zones_to_enable:
                self._enable_zones(zones_to_enable)
            # N.B. This must come second, in case it would have removed all zones
            if zones_to_disable:
                self._disable_zones(zones_to_disable)

    def _set_security_groups(self):
        if self.security_group_ids != None and set(self.elb.security_groups) != set(self.security_group_ids):
            self.elb_conn.apply_security_groups_to_lb(self.name, self.security_group_ids)
            self.Changed = True

    def _set_health_check(self):
        """Set health check values on ELB as needed"""
        if self.health_check:
            # This just makes it easier to compare each of the attributes
            # and look for changes. Keys are attributes of the current
            # health_check; values are desired values of new health_check
            health_check_config = {
                "target": self._get_health_check_target(),
                "timeout": self.health_check['response_timeout'],
                "interval": self.health_check['interval'],
                "unhealthy_threshold": self.health_check['unhealthy_threshold'],
                "healthy_threshold": self.health_check['healthy_threshold'],
            }

            update_health_check = False

            # The health_check attribute is *not* set on newly created
            # ELBs! So we have to create our own.
            if not self.elb.health_check:
                self.elb.health_check = HealthCheck()

            for attr, desired_value in health_check_config.iteritems():
                if getattr(self.elb.health_check, attr) != desired_value:
                    setattr(self.elb.health_check, attr, desired_value)
                    update_health_check = True

            if update_health_check:
                self.elb.configure_health_check(self.elb.health_check)
                self.changed = True

    def _check_attribute_support(self, attr):
        return hasattr(boto.ec2.elb.attributes.LbAttributes(), attr)

    def _set_cross_az_load_balancing(self):
        attributes = self.elb.get_attributes()
        if self.cross_az_load_balancing:
            attributes.cross_zone_load_balancing.enabled = True
        else:
            attributes.cross_zone_load_balancing.enabled = False
        self.elb_conn.modify_lb_attribute(self.name, 'CrossZoneLoadBalancing',
                                          attributes.cross_zone_load_balancing.enabled)

    def _set_access_log(self):
        attributes = self.elb.get_attributes()
        if self.access_logs:
            if 's3_location' not in self.access_logs:
              self.module.fail_json(msg='s3_location information required')

            access_logs_config = {
                "enabled": True,
                "s3_bucket_name": self.access_logs['s3_location'],
                "s3_bucket_prefix": self.access_logs.get('s3_prefix', ''),
                "emit_interval": self.access_logs.get('interval',  60),
            }

            update_access_logs_config = False
            for attr, desired_value in access_logs_config.iteritems():
              if getattr(attributes.access_log, attr) != desired_value:
                    setattr(attributes.access_log, attr, desired_value)
                    update_access_logs_config = True
            if update_access_logs_config:
                self.elb_conn.modify_lb_attribute(self.name, 'AccessLog', attributes.access_log)
                self.changed = True
        elif attributes.access_log.enabled:
            attributes.access_log.enabled = False
            self.changed = True
            self.elb_conn.modify_lb_attribute(self.name, 'AccessLog', attributes.access_log)

    def _set_connection_draining_timeout(self):
        attributes = self.elb.get_attributes()
        if self.connection_draining_timeout is not None:
            attributes.connection_draining.enabled = True
            attributes.connection_draining.timeout = self.connection_draining_timeout
            self.elb_conn.modify_lb_attribute(self.name, 'ConnectionDraining', attributes.connection_draining)
        else:
            attributes.connection_draining.enabled = False
            self.elb_conn.modify_lb_attribute(self.name, 'ConnectionDraining', attributes.connection_draining)

    def _set_idle_timeout(self):
        attributes = self.elb.get_attributes()
        if self.idle_timeout is not None:
            attributes.connecting_settings.idle_timeout = self.idle_timeout
            self.elb_conn.modify_lb_attribute(self.name, 'ConnectingSettings', attributes.connecting_settings)

    def _policy_name(self, policy_type):
        return __file__.split('/')[-1].replace('_', '-')  + '-' + policy_type

    def _create_policy(self, policy_param, policy_meth, policy):
        getattr(self.elb_conn, policy_meth )(policy_param, self.elb.name, policy)

    def _delete_policy(self, elb_name, policy):
        self.elb_conn.delete_lb_policy(elb_name, policy)

    def _update_policy(self, policy_param, policy_meth, policy_attr, policy):
        self._delete_policy(self.elb.name, policy)
        self._create_policy(policy_param, policy_meth, policy)

    def _set_listener_policy(self, listeners_dict, policy=[]):
        for listener_port in listeners_dict:
            if listeners_dict[listener_port].startswith('HTTP'):
                self.elb_conn.set_lb_policies_of_listener(self.elb.name, listener_port, policy)

    def _set_stickiness_policy(self, elb_info, listeners_dict, policy, **policy_attrs):
        for p in getattr(elb_info.policies, policy_attrs['attr']):
            if str(p.__dict__['policy_name']) == str(policy[0]):
                if str(p.__dict__[policy_attrs['dict_key']]) != str(policy_attrs['param_value']):
                    self._set_listener_policy(listeners_dict)
                    self._update_policy(policy_attrs['param_value'], policy_attrs['method'], policy_attrs['attr'], policy[0])
                    self.changed = True
                break
        else:
            self._create_policy(policy_attrs['param_value'], policy_attrs['method'], policy[0])
            self.changed = True

        self._set_listener_policy(listeners_dict, policy)

    def select_stickiness_policy(self):
        if self.stickiness:

            if 'cookie' in self.stickiness and 'expiration' in self.stickiness:
                self.module.fail_json(msg='\'cookie\' and \'expiration\' can not be set at the same time')

            elb_info = self.elb_conn.get_all_load_balancers(self.elb.name)[0]
            d = {}
            for listener in elb_info.listeners:
                d[listener[0]] = listener[2]
            listeners_dict = d

            if self.stickiness['type'] == 'loadbalancer':
                policy = []
                policy_type = 'LBCookieStickinessPolicyType'
                if self.stickiness['enabled'] == True:

                    if 'expiration' not in self.stickiness:
                        self.module.fail_json(msg='expiration must be set when type is loadbalancer')

                    policy_attrs = {
                        'type': policy_type,
                        'attr': 'lb_cookie_stickiness_policies',
                        'method': 'create_lb_cookie_stickiness_policy',
                        'dict_key': 'cookie_expiration_period',
                        'param_value': self.stickiness['expiration']
                    }
                    policy.append(self._policy_name(policy_attrs['type']))
                    self._set_stickiness_policy(elb_info, listeners_dict, policy, **policy_attrs)
                elif self.stickiness['enabled'] == False:
                    if len(elb_info.policies.lb_cookie_stickiness_policies):
                        if elb_info.policies.lb_cookie_stickiness_policies[0].policy_name == self._policy_name(policy_type):
                            self.changed = True
                    else:
                        self.changed = False
                    self._set_listener_policy(listeners_dict)
                    self._delete_policy(self.elb.name, self._policy_name(policy_type))

            elif self.stickiness['type'] == 'application':
                policy = []
                policy_type = 'AppCookieStickinessPolicyType'
                if self.stickiness['enabled'] == True:

                    if 'cookie' not in self.stickiness:
                        self.module.fail_json(msg='cookie must be set when type is application')

                    policy_attrs = {
                        'type': policy_type,
                        'attr': 'app_cookie_stickiness_policies',
                        'method': 'create_app_cookie_stickiness_policy',
                        'dict_key': 'cookie_name',
                        'param_value': self.stickiness['cookie']
                    }
                    policy.append(self._policy_name(policy_attrs['type']))
                    self._set_stickiness_policy(elb_info, listeners_dict, policy, **policy_attrs)
                elif self.stickiness['enabled'] == False:
                    if len(elb_info.policies.app_cookie_stickiness_policies):
                        if elb_info.policies.app_cookie_stickiness_policies[0].policy_name == self._policy_name(policy_type):
                            self.changed = True
                    self._set_listener_policy(listeners_dict)
                    self._delete_policy(self.elb.name, self._policy_name(policy_type))

            else:
                self._set_listener_policy(listeners_dict)

    def _get_health_check_target(self):
        """Compose target string from healthcheck parameters"""
        protocol = self.health_check['ping_protocol'].upper()
        path = ""

        if protocol in ['HTTP', 'HTTPS'] and 'ping_path' in self.health_check:
            path = self.health_check['ping_path']

        return "%s:%s%s" % (protocol, self.health_check['ping_port'], path)


def main():
    argument_spec = ec2_argument_spec()
    argument_spec.update(dict(
            state={'required': True, 'choices': ['present', 'absent']},
            name={'required': True},
            listeners={'default': None, 'required': False, 'type': 'list'},
            purge_listeners={'default': True, 'required': False, 'type': 'bool'},
            zones={'default': None, 'required': False, 'type': 'list'},
            purge_zones={'default': False, 'required': False, 'type': 'bool'},
            security_group_ids={'default': None, 'required': False, 'type': 'list'},
            security_group_names={'default': None, 'required': False, 'type': 'list'},
            health_check={'default': None, 'required': False, 'type': 'dict'},
            subnets={'default': None, 'required': False, 'type': 'list'},
            purge_subnets={'default': False, 'required': False, 'type': 'bool'},
            scheme={'default': 'internet-facing', 'required': False},
            connection_draining_timeout={'default': None, 'required': False},
            idle_timeout={'default': None, 'required': False},
            cross_az_load_balancing={'default': None, 'required': False},
            stickiness={'default': None, 'required': False, 'type': 'dict'},
            access_logs={'default': None, 'required': False, 'type': 'dict'}
        )
    )

    module = AnsibleModule(
        argument_spec=argument_spec,
        mutually_exclusive = [['security_group_ids', 'security_group_names']]
    )

    if not HAS_BOTO:
        module.fail_json(msg='boto required for this module')

    region, ec2_url, aws_connect_params = get_aws_connection_info(module)
    if not region:
        module.fail_json(msg="Region must be specified as a parameter, in EC2_REGION or AWS_REGION environment variables or in boto configuration file")

    name = module.params['name']
    state = module.params['state']
    listeners = module.params['listeners']
    purge_listeners = module.params['purge_listeners']
    zones = module.params['zones']
    purge_zones = module.params['purge_zones']
    security_group_ids = module.params['security_group_ids']
    security_group_names = module.params['security_group_names']
    health_check = module.params['health_check']
    access_logs = module.params['access_logs']
    subnets = module.params['subnets']
    purge_subnets = module.params['purge_subnets']
    scheme = module.params['scheme']
    connection_draining_timeout = module.params['connection_draining_timeout']
    idle_timeout = module.params['idle_timeout']
    cross_az_load_balancing = module.params['cross_az_load_balancing']
    stickiness = module.params['stickiness']

    if state == 'present' and not listeners:
        module.fail_json(msg="At least one port is required for ELB creation")

    if state == 'present' and not (zones or subnets):
        module.fail_json(msg="At least one availability zone or subnet is required for ELB creation")

    if security_group_names:
        security_group_ids = []
        try:
            ec2 = ec2_connect(module)
            grp_details = ec2.get_all_security_groups()

            for group_name in security_group_names:
                if isinstance(group_name, basestring):
                    group_name = [group_name]

                group_id = [ str(grp.id) for grp in grp_details if str(grp.name) in group_name ]
                security_group_ids.extend(group_id)
        except boto.exception.NoAuthHandlerFound, e:
            module.fail_json(msg = str(e))

    elb_man = ElbManager(module, name, listeners, purge_listeners, zones,
                         purge_zones, security_group_ids, health_check,
                         subnets, purge_subnets, scheme,
<<<<<<< HEAD
                         connection_draining_timeout, idle_timeout,
                         cross_az_load_balancing, stickiness,
=======
                         connection_draining_timeout, cross_az_load_balancing,
                         access_logs, stickiness,
>>>>>>> 22c2789b
                         region=region, **aws_connect_params)

    # check for unsupported attributes for this version of boto
    if cross_az_load_balancing and not elb_man._check_attribute_support('cross_zone_load_balancing'):
        module.fail_json(msg="You must install boto >= 2.18.0 to use the cross_az_load_balancing attribute")

    if connection_draining_timeout and not elb_man._check_attribute_support('connection_draining'):
        module.fail_json(msg="You must install boto >= 2.28.0 to use the connection_draining_timeout attribute")

    if idle_timeout and not elb_man._check_attribute_support('connecting_settings'):
        module.fail_json(msg="You must install boto >= 2.33.0 to use the idle_timeout attribute")

    if state == 'present':
        elb_man.ensure_ok()
    elif state == 'absent':
        elb_man.ensure_gone()

    ansible_facts = {'ec2_elb': 'info'}
    ec2_facts_result = dict(changed=elb_man.changed,
                            elb=elb_man.get_info(),
                            ansible_facts=ansible_facts)

    module.exit_json(**ec2_facts_result)

# import module snippets
from ansible.module_utils.basic import *
from ansible.module_utils.ec2 import *

main()<|MERGE_RESOLUTION|>--- conflicted
+++ resolved
@@ -322,11 +322,8 @@
                  zones=None, purge_zones=None, security_group_ids=None,
                  health_check=None, subnets=None, purge_subnets=None,
                  scheme="internet-facing", connection_draining_timeout=None,
-<<<<<<< HEAD
-                 idle_timeout=None, cross_az_load_balancing=None,
-=======
+                 idle_timeout=None,
                  cross_az_load_balancing=None, access_logs=None,
->>>>>>> 22c2789b
                  stickiness=None, region=None, **aws_connect_params):
 
         self.module = module
@@ -952,13 +949,9 @@
     elb_man = ElbManager(module, name, listeners, purge_listeners, zones,
                          purge_zones, security_group_ids, health_check,
                          subnets, purge_subnets, scheme,
-<<<<<<< HEAD
                          connection_draining_timeout, idle_timeout,
-                         cross_az_load_balancing, stickiness,
-=======
-                         connection_draining_timeout, cross_az_load_balancing,
+                         cross_az_load_balancing,
                          access_logs, stickiness,
->>>>>>> 22c2789b
                          region=region, **aws_connect_params)
 
     # check for unsupported attributes for this version of boto
